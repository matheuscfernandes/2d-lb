import numpy as np

##########################
##### D2Q9 parameters ####
##########################
w=np.array([4./9.,1./9.,1./9.,1./9.,1./9.,1./36.,
            1./36.,1./36.,1./36.]) # weights for directions
cx=np.array([0,1,0,-1,0,1,-1,-1,1]) # direction vector for the x direction
cy=np.array([0,0,1,0,-1,1,1,-1,-1]) # direction vector for the y direction
cs=1/np.sqrt(3)
cs2 = cs**2
cs22 = 2*cs2
cssq = 2.0/9.0

w0 = 4./9.
w1 = 1./9.
w2 = 1./36.

NUM_JUMPERS = 9

class Pipe_Flow(object):
    """2d pipe flow with D2Q9"""

    def __init__(self, omega=.99, lx=400, ly=400, dr=1., dt = 1., deltaP=-.1):
        ### User input parameters
        self.lx = lx # Grid not including boundary in x
        self.ly = ly # Grid not including boundary in y

        self.omega = omega

        self.dr = dr
        self.dt = dt
        self.deltaP = deltaP

        ## Everything else
        self.nx = self.lx + 1 # Total size of grid in x including boundary
        self.ny = self.ly + 1 # Total size of grid in y including boundary

        # Based on deltaP, set rho at the edges, as P = rho*cs^2, so rho=P/cs^2
        self.inlet_rho = 1.
        self.outlet_rho = self.deltaP/cs2 + self.inlet_rho # deltaP is negative!

        ## Initialize hydrodynamic variables
        self.rho = None # Density
        self.u = None # Horizontal flow
        self.v = None # Vertical flow
        self.init_hydro()

        # Intitialize the underlying probablistic fields
        self.f=np.zeros((NUM_JUMPERS, self.nx, self.ny), dtype=np.float32) # initializing f
        self.feq = np.zeros((NUM_JUMPERS, self.nx, self.ny), dtype=np.float32)

        self.update_feq()
        self.init_pop()

        # Based on initial parameters, determine dimensionless numbers
        self.viscosity = None
        self.Re = None
        self.Ma = None
        self.update_dimensionless_nums()

    def update_dimensionless_nums(self):
        self.viscosity = (self.dr**2/(3*self.dt))*(self.omega-0.5)

        # Get the reynolds number...based on max in the flow
        U = np.max(np.sqrt(self.u**2 + self.v**2))
        L = self.ly*self.dr # Diameter
        self.Re = U*L/self.viscosity

        # To get the mach number...
        self.Ma = (self.dr/(L*np.sqrt(3)))*(self.omega-.5)*self.Re


    def init_hydro(self):
        nx = self.nx
        ny = self.ny

        self.rho = np.ones((nx, ny), dtype=np.float32)
        self.rho[0, :] = self.inlet_rho
        self.rho[self.lx, :] = self.outlet_rho # Is there a shock in this case? We'll see...
        for i in range(self.rho.shape[0]):
            self.rho[i, :] = self.inlet_rho - i*(self.inlet_rho - self.outlet_rho)/float(self.rho.shape[0])

        self.u = .01*np.random.randn(nx, ny) # Fluctuations in the fluid
        self.v = .01*np.random.randn(nx, ny) # Fluctuations in the fluid


    def update_feq(self):
        """Taken from sauro succi's code. This will be super easy to put on the GPU."""

        u = self.u
        v = self.v
        rho = self.rho
        feq = self.feq

        ul = u/cs2
        vl = v/cs2
        uv = ul*vl
        usq = u*u
        vsq = v*v
        sumsq  = (usq+vsq)/cs22
        sumsq2 = sumsq*(1.-cs2)/cs2
        u2 = usq/cssq
        v2 = vsq/cssq

        feq[0, :, :] = w0*rho*(1. - sumsq)
        feq[1, :, :] = w1*rho*(1. - sumsq  + u2 + ul)
        feq[2, :, :] = w1*rho*(1. - sumsq  + v2 + vl)
        feq[3, :, :] = w1*rho*(1. - sumsq  + u2 - ul)
        feq[4, :, :] = w1*rho*(1. - sumsq  + v2 - vl)
        feq[5, :, :] = w2*rho*(1. + sumsq2 + ul + vl + uv)
        feq[6, :, :] = w2*rho*(1. + sumsq2 - ul + vl - uv)
        feq[7, :, :] = w2*rho*(1. + sumsq2 - ul - vl + uv)
        feq[8, :, :] = w2*rho*(1. + sumsq2 + ul - vl - uv)

    def update_hydro(self):
        f = self.f

        rho = self.rho
        rho[:, :] = np.sum(f, axis=0)
        inverse_rho = 1./self.rho

        u = self.u
        v = self.v

        u[:, :] = (f[1]-f[3]+f[5]-f[6]-f[7]+f[8])*inverse_rho
        v[:, :] = (f[5]+f[2]+f[6]-f[7]-f[4]-f[8])*inverse_rho

        # Deal with boundary conditions...have to specify pressure
        lx = self.lx

        rho[0, :] = self.inlet_rho
        rho[lx, :] = self.outlet_rho
        # INLET
        u[0, :] = 1 - (f[0, 0, :]+f[2, 0, :]+f[4, 0, :]+2*(f[3, 0, :]+f[6, 0, :]+f[7, 0, :]))/self.inlet_rho

        # OUTLET
        u[lx, :] = -1 + (f[0, lx, :]+f[2, lx, :]+f[4, lx, :]+2*(f[1, lx, :]+f[5, lx, :]+f[8, lx, :]))/self.outlet_rho


    def move_bcs(self):
        """This is slow; cythonizing makes it fast."""

        lx = self.lx
        ly = self.ly

        farr = self.f

        # INLET: constant pressure!
        farr[1, 0, 1:ly] = farr[3, 0, 1:ly] + (2./3.)*self.inlet_rho*self.u[0, 1:ly]
        farr[5, 0, 1:ly] = -.5*farr[2,0,1:ly]+.5*farr[4, 0, 1:ly]+farr[7, 0, 1:ly] + (1./6.)*self.u[0, 1:ly]*self.inlet_rho
        farr[8, 0, 1:ly] = .5*farr[2,0,1:ly]-.5*farr[4, 0, 1:ly]+farr[6, 0, 1:ly] + (1./6.)*self.u[0, 1:ly]*self.inlet_rho

        # OUTLET: constant pressure!
        farr[3, lx, 1:ly] = farr[1, lx, 1:ly] - (2./3.)*self.outlet_rho*self.u[lx,1:ly]
        farr[6, lx, 1:ly] = -.5*farr[2,lx,1:ly]+.5*farr[4,lx,1:ly]+farr[8,lx,1:ly]-(1./6.)*self.u[lx,1:ly]*self.outlet_rho
        farr[7, lx, 1:ly] = .5*farr[2,lx,1:ly]-.5*farr[4,lx,1:ly]+farr[5,lx,1:ly]-(1./6.)*self.u[lx,1:ly]*self.outlet_rho

        f = self.f
        inlet_rho = self.inlet_rho
        outlet_rho = self.outlet_rho

        # NORTH solid
        for i in range(1, lx): # Bounce back
            f[4,i,ly] = f[2,i,ly]
            f[8,i,ly] = f[6,i,ly]
            f[7,i,ly] = f[5,i,ly]
        # SOUTH solid
        for i in range(1, lx):
            f[2,i,0] = f[4,i,0]
            f[6,i,0] = f[8,i,0]
            f[5,i,0] = f[7,i,0]

        ### Corner nodes: Tricky & a huge pain ###
        # BOTTOM INLET
        f[1, 0, 0] = f[3, 0, 0]
        f[2, 0, 0] = f[4, 0, 0]
        f[5, 0, 0] = f[7, 0, 0]
        f[6, 0, 0] = .5*(-f[0,0,0]-2*f[3,0,0]-2*f[4,0,0]-2*f[7,0,0]+inlet_rho)
        f[8, 0, 0] = .5*(-f[0,0,0]-2*f[3,0,0]-2*f[4,0,0]-2*f[7,0,0]+inlet_rho)

        # TOP INLET
        f[1, 0, ly] = f[3, 0, ly]
        f[4, 0, ly] = f[2, 0, ly]
        f[8, 0, ly] = f[6, 0, ly]
        f[5, 0, ly] = .5*(-f[0,0,ly]-2*f[2,0,ly]-2*f[3,0,ly]-2*f[6,0,ly]+inlet_rho)
        f[7, 0, ly] = .5*(-f[0,0,ly]-2*f[2,0,ly]-2*f[3,0,ly]-2*f[6,0,ly]+inlet_rho)

        # BOTTOM OUTLET
        f[3, lx, 0] = f[1, lx, 0]
        f[2, lx, 0] = f[4, lx, 0]
        f[6, lx, 0] = f[8, lx, 0]
        f[5, lx, 0] = .5*(-f[0,lx,0]-2*f[1,lx,0]-2*f[4,lx,0]-2*f[8,lx,0]+outlet_rho)
        f[8, lx, 0] = .5*(-f[0,lx,0]-2*f[1,lx,0]-2*f[4,lx,0]-2*f[8,lx,0]+outlet_rho)

        # TOP OUTLET
        f[3, lx, ly] = f[1, lx, ly]
        f[4, lx, ly] = f[2, lx, ly]
        f[7, lx, ly] = f[5, lx, ly]
        f[6, lx, ly] = .5*(-f[0,lx,ly]-2*f[1,ly,ly]-2*f[2,lx,ly]-2*f[5,lx,ly]+outlet_rho)
        f[8, lx, ly] = .5*(-f[0,lx,ly]-2*f[1,ly,ly]-2*f[2,lx,ly]-2*f[5,lx,ly]+outlet_rho)

    def move(self):
        f = self.f
        lx = self.lx
        ly = self.ly

        # This can't be parallelized without making a copy...order of loops is super important!
        for j in range(ly,0,-1): # Up, up-left
            for i in range(0, lx):
                f[2,i,j] = f[2,i,j-1]
                f[6,i,j] = f[6,i+1,j-1]
        for j in range(ly,0,-1): # Right, up-right
            for i in range(lx,0,-1):
                f[1,i,j] = f[1,i-1,j]
                f[5,i,j] = f[5,i-1,j-1]
        for j in range(0,ly): # Down, right-down
            for i in range(lx,0,-1):
                f[4,i,j] = f[4,i,j+1]
                f[8,i,j] = f[8,i-1,j+1]
        for j in range(0,ly): # Left, left-down
            for i in range(0, lx):
                f[3,i,j] = f[3,i+1,j]
                f[7,i,j] = f[7,i+1,j+1]

    def init_pop(self):
        feq = self.feq
        nx = self.nx
        ny = self.ny

        self.f = feq.copy()
        # We now slightly perturb f
        amplitude = .01
        perturb = (1. + amplitude*np.random.randn(nx, ny))
        self.f *= perturb

    def collide_particles(self):
        f = self.f
        feq = self.feq
        omega = self.omega

        self.f[:, :, :] = f*(1.-omega)+omega*feq

    def run(self, num_iterations):
        for cur_iteration in range(num_iterations):
            self.move_bcs() # We have to udpate the boundary conditions first, or we are in trouble.
            self.move() # Move all jumpers
            self.update_hydro() # Update the hydrodynamic variables
            self.update_feq() # Update the equilibrium fields
            self.collide_particles() # Relax the nonequilibrium fields


<<<<<<< HEAD
class Pipe_Flow_PeriodicBC(Pipe_Flow):

    def __init__(self, **kwargs):
        super(Pipe_Flow_PeriodicBC, self).__init__(**kwargs)

    def move_bcs(self):
        """This is slow; cythonizing makes it fast."""

        lx = self.lx
        ly = self.ly

        farr = self.f

        # INLET: constant pressure!
        farr[1, 0, 1:ly] = farr[3, 0, 1:ly] + (2./3.)*self.inlet_rho*self.u[0, 1:ly]
        farr[5, 0, 1:ly] = -.5*farr[2,0,1:ly]+.5*farr[4, 0, 1:ly]+farr[7, 0, 1:ly] + (1./6.)*self.u[0, 1:ly]*self.inlet_rho
        farr[8, 0, 1:ly] = .5*farr[2,0,1:ly]-.5*farr[4, 0, 1:ly]+farr[6, 0, 1:ly] + (1./6.)*self.u[0, 1:ly]*self.inlet_rho

        # OUTLET: constant pressure!
        farr[3, lx, 1:ly] = farr[1, lx, 1:ly] - (2./3.)*self.outlet_rho*self.u[lx,1:ly]
        farr[6, lx, 1:ly] = -.5*farr[2,lx,1:ly]+.5*farr[4,lx,1:ly]+farr[8,lx,1:ly]-(1./6.)*self.u[lx,1:ly]*self.outlet_rho
        farr[7, lx, 1:ly] = .5*farr[2,lx,1:ly]-.5*farr[4,lx,1:ly]+farr[5,lx,1:ly]-(1./6.)*self.u[lx,1:ly]*self.outlet_rho

        f = self.f
        inlet_rho = self.inlet_rho
        outlet_rho = self.outlet_rho

        # NORTH periodic
        for i in range(1, lx): # update the values of f at the top with those from the bottom
            f[4,i,ly] = f[4,i,0]
            f[8,i,ly] = f[8,i,0]
            f[7,i,ly] = f[7,i,0]

        # SOUTH periodic
        for i in range(1, lx): #update the values of f at the bottom with those from the top
            f[2,i,0] = f[2,i,ly]
            f[6,i,0] = f[6,i,ly]
            f[5,i,0] = f[5,i,ly]

        #####THIS PART IS NOT CORRECT, IT NEEDS TO BE FULLY REDERIVED IF THIS PART IS DESIRED, MOVIGN ON TO IMPLMENTING VELOCITY WITH PERIODIC BC
        ### Corner nodes: Tricky & a huge pain ###
        # BOTTOM INLET
        f[1, 0, 0] = f[3, 0, 0]
        f[2, 0, 0] = f[4, 0, 0]
        f[5, 0, 0] = f[7, 0, 0]
        f[6, 0, 0] = .5*(-f[0,0,0]-2*f[3,0,0]-2*f[4,0,0]-2*f[7,0,0]+inlet_rho)
        f[8, 0, 0] = .5*(-f[0,0,0]-2*f[3,0,0]-2*f[4,0,0]-2*f[7,0,0]+inlet_rho)

        # TOP INLET
        f[1, 0, ly] = f[3, 0, ly]
        f[4, 0, ly] = f[2, 0, ly]
        f[8, 0, ly] = f[6, 0, ly]
        f[5, 0, ly] = .5*(-f[0,0,ly]-2*f[2,0,ly]-2*f[3,0,ly]-2*f[6,0,ly]+inlet_rho)
        f[7, 0, ly] = .5*(-f[0,0,ly]-2*f[2,0,ly]-2*f[3,0,ly]-2*f[6,0,ly]+inlet_rho)

        # BOTTOM OUTLET
        f[3, lx, 0] = f[1, lx, 0]
        f[2, lx, 0] = f[4, lx, 0]
        f[6, lx, 0] = f[8, lx, 0]
        f[5, lx, 0] = .5*(-f[0,lx,0]-2*f[1,lx,0]-2*f[4,lx,0]-2*f[8,lx,0]+outlet_rho)
        f[8, lx, 0] = .5*(-f[0,lx,0]-2*f[1,lx,0]-2*f[4,lx,0]-2*f[8,lx,0]+outlet_rho)

        # TOP OUTLET
        f[3, lx, ly] = f[1, lx, ly]
        f[4, lx, ly] = f[2, lx, ly]
        f[7, lx, ly] = f[5, lx, ly]
        f[6, lx, ly] = .5*(-f[0,lx,ly]-2*f[1,ly,ly]-2*f[2,lx,ly]-2*f[5,lx,ly]+outlet_rho)
        f[8, lx, ly] = .5*(-f[0,lx,ly]-2*f[1,ly,ly]-2*f[2,lx,ly]-2*f[5,lx,ly]+outlet_rho)
   


class Pipe_Flow_PeriodicBC_VelocityInlet(Pipe_Flow):

    def __init__(self, u_w=0.1,**kwargs):
        #defining inlet velocity on the west side of the domain
        self.u_w=u_w

        super(Pipe_Flow_PeriodicBC_VelocityInlet, self).__init__(**kwargs)

    def move_bcs(self):
        """This is slow; cythonizing makes it fast."""

        lx = self.lx
        ly = self.ly

        u_w = self.u_w

        farr = self.f


        # INLET: imposed velocity of u_w in the x direction and 0 in the y direction
        rho_w = (1./(1.-u_w))*(farr[0,0,1:ly]+farr[2,0,1:ly]+farr[4,0,1:ly]+2.*(farr[3,0,1:ly]+farr[6,0,1:ly]+farr[7,0,1:ly]))

        farr[1, 0, 1:ly] = farr[3,0,1:ly] + (2./3.)*rho_w*u_w
        farr[5, 0, 1:ly] = farr[7,0,1:ly] - (1./2.)*(farr[2,0,1:ly]-farr[4,0,1:ly]) + (1./6.)*rho_w*u_w 
        farr[8, 0, 1:ly] = farr[6,0,1:ly] + (1./2.)*(farr[2,0,1:ly]-farr[4,0,1:ly]) + (1./6.)*rho_w*u_w
             
        # OUTLET: imposed velocity of u_w in the x direction and 0 in the y direction
        u_e=u_w
        rho_e = (1./(1.+u_e))*(farr[0,lx,1:ly]+farr[2,lx,1:ly]+farr[4,lx,1:ly]+2.*(farr[1,lx,1:ly]+farr[5,lx,1:ly]+farr[8,lx,1:ly]))

        farr[3, lx, 1:ly] = farr[1,lx,1:ly] - (2./3.)*rho_e*u_e
        farr[7, lx, 1:ly] = farr[5,lx,1:ly] + (1./2.)*(farr[2,lx,1:ly]-farr[4,lx,1:ly]) - (1./6.)*rho_e*u_e 
        farr[6, lx, 1:ly] = farr[8,lx,1:ly] - (1./2.)*(farr[2,lx,1:ly]-farr[4,lx,1:ly]) - (1./6.)*rho_e*u_e

        # # OUTLET: open boundary condition
        # rho_outlet = 1.
        # u_x_outlet = -1. + (farr[0, lx, 1:ly]+farr[2, lx, 1:ly]+farr[4, lx, 1:ly]+
        #     2.*(farr[1, lx, 1:ly]+farr[5, lx, 1:ly]+farr[8, lx, 1:ly]))/rho_outlet

        # farr[3, lx, 1:ly] = farr[1, lx, 1:ly] - (2./3.)*rho_outlet*u_x_outlet
        # farr[7, lx, 1:ly] = farr[5, lx, 1:ly] + (1./2.)*(farr[2, lx, 1:ly]-farr[4, lx, 1:ly])-(1./6.)*rho_outlet*u_x_outlet
        # farr[6, lx, 1:ly] = farr[8, lx, 1:ly] - (1./2.)*(farr[2, lx, 1:ly]-farr[4, lx, 1:ly])-(1./6.)*rho_outlet*u_x_outlet
        
        f = self.f

        # NORTH periodic
        # update the values of f at the top with those from the bottom
        f[4,0:(lx+1),ly] = f[4,0:(lx+1),0]
        f[8,0:(lx+1),ly] = f[8,0:(lx+1),0]
        f[7,0:(lx+1),ly] = f[7,0:(lx+1),0]
        # SOUTH periodic
        #update the values of f at the bottom with those from the top
        f[2,0:(lx+1),0] = f[2,0:(lx+1),ly]
        f[6,0:(lx+1),0] = f[6,0:(lx+1),ly]
        f[5,0:(lx+1),0] = f[5,0:(lx+1),ly] 


=======
>>>>>>> 1bef6c43
class Pipe_Flow_Obstacles(Pipe_Flow):

    def __init__(self, obstacle_mask=None, **kwargs):
        self.obstacle_mask = obstacle_mask
        self.obstacle_pixels = np.where(self.obstacle_mask)

        super(Pipe_Flow_Obstacles, self).__init__(**kwargs)

    def init_hydro(self):
        super(Pipe_Flow_Obstacles, self).init_hydro()
        self.u[self.obstacle_mask] = 0
        self.v[self.obstacle_mask] = 0

    def update_hydro(self):
        super(Pipe_Flow_Obstacles, self).update_hydro()
        self.u[self.obstacle_mask] = 0
        self.v[self.obstacle_mask] = 0

    def move_bcs(self):
        Pipe_Flow.move_bcs(self)

        # Now bounceback on the obstacle
        x_list = self.obstacle_pixels[0]
        y_list = self.obstacle_pixels[1]
        num_pixels = y_list.shape[0]

        f = self.f


        for i in range(num_pixels):
            x = x_list[i]
            y = y_list[i]

            old_f0 = f[0, x, y]
            old_f1 = f[1, x, y]
            old_f2 = f[2, x, y]
            old_f3 = f[3, x, y]
            old_f4 = f[4, x, y]
            old_f5 = f[5, x, y]
            old_f6 = f[6, x, y]
            old_f7 = f[7, x, y]
            old_f8 = f[8, x, y]

            # Bounce back everywhere!
            # left right
            f[1, x, y] = old_f3
            f[3, x, y] = old_f1
            # up down
            f[2, x, y] = old_f4
            f[4, x, y] = old_f2
            # up-right
            f[5, x, y] = old_f7
            f[7, x, y] = old_f5

            # up-left
            f[6, x, y] = old_f8
            f[8, x, y] = old_f6<|MERGE_RESOLUTION|>--- conflicted
+++ resolved
@@ -249,8 +249,6 @@
             self.update_feq() # Update the equilibrium fields
             self.collide_particles() # Relax the nonequilibrium fields
 
-
-<<<<<<< HEAD
 class Pipe_Flow_PeriodicBC(Pipe_Flow):
 
     def __init__(self, **kwargs):
@@ -379,8 +377,6 @@
         f[5,0:(lx+1),0] = f[5,0:(lx+1),ly] 
 
 
-=======
->>>>>>> 1bef6c43
 class Pipe_Flow_Obstacles(Pipe_Flow):
 
     def __init__(self, obstacle_mask=None, **kwargs):
