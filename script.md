# Script

MF: Hello everyone, my name is Matt Fernandes

BW: and I am Bryan Weinstein. 

** Show fluid dynamics in action, von karmen sheets over an island

MF: Fluid mechanics is all around us. Some problems in fluid mechanics, such as its turbulent limit, are unsolved
    and are often called the last unsolved problems in classical physics.

BW: The basic equations describing fluid dynamics have been well understood for hundreds of years. Computational
simulations focused on discretizing the macroscopic partial differential equations have been well established as well.

MF: However, a new method to simulate fluids was introduced in 1970: the lattice boltzmann technique.

BW: The lattice boltzmann technique is a "mesoscopic" technique focused on 

MF: In this video we will be showing you a parallel implementation of the Lattice Boltzmann Method modeling a continuum scale fluid dynamics problem. First, Bryan, explain to us, why are we using the Lattice Boltzman method and what in the world is it?

BW: Matt -- the Lattice boltzmann is a method that uses local dynamic hoppers that interact with each other allowing us to calculate the field flow localy. We do this by calculating the density of these hoppers and update its location based on a stochastic approximation.  In turn, we are able to eliminate the nasty non-linearity implicit in the analytical continuum model known as the Navier-Stokes equation. 

MF: But how can we benefit from using multiple threads to solve this problem? What are advantages of using the lattice boltzmann method?

BW: The mothod is perfect for parallelization and can make great use of an architecture like the GPU because there is no limit in how much you can divide up the work between each processor. Except for potentially along the boundaries where we impose different boundary conditions, but even there most of times it is possible to parallelize. 

MF: Can we look at complex geometries as well? 

BW: Yes, as matter of fact we can use almost anything we want, as long as we refine the discretization well enough. The method is even great for computing flows around sharp corners, which in other methos would run into singularities. 

MF: Wow, how awesome is that? Now let's talk about performance. What were the different stages of our project and how did each stage perform as far as computational efficiency?

BW: Matt, as the graph shows, we were able to get performance improvements of x between Python and Cython, but what was really impressive was that we were able to get x times the MLUPS, which is ..., between Python and using OpenCL. These computations take in the order of ... secods vs the original ... minuites for the original naive code.

MF: But how accurate are these simulations?

BW: They are ssurprisingly very accurate. If we comapre against analytical solutios we see that the behaviour is the same. Also, if we compare the dyanimical solution to a COMOSOL simulation we get the same behavior. 

MF: Now let's look at the simulations results in action. Bryan, explain to what are the boundary conditions here, and what are we looking at.

BW: 

# Outline

## Intro

** Show fluid dynamics in action, i.e. von karmen sheets over an island**

* Fluid mechanics is all around us. Some problems in fluid mechanics, such as turbulence, are
  known as the last unsolved problem in classical physics.

** Show picture of boltzmann and a lattice **

* A relatively new method to simulate fluids was introduced in 1970 and significantly developed since then:
 the lattice boltzmann technique
 
* Some of its many advantages are to easily deal with complicated geometries, and the 
numerical scheme obeys all conservation laws, making the resulting simulations more reliable.
Works up until very turbulent flows.

* In between molecular dynamics simulations and continuum simulations, "mesoscale," and can consequently
capture more complicated physics that standard macroscopic simulation techniques such as finite volume and
finite element cannot.

<<<<<<< HEAD
## Performance Improvements: Second
=======
** Show lattice with hoppers on it **
>>>>>>> 2d926fd6

* The algorithm involves tracking a variety of hoppers on a lattice that jump in a specified
direction. The fields of fluid mechanics, like pressure and velocity, are extracted from the concentration of 
the hoppers.

* The main advantage of the algorithm is that all derivatives which are typically handled in a nonlocal
manner become local; you only have to look up the value of the hoppers at that site. The simulation
is also more stable as a result.

* The lattice boltzmann technique is thus perfect to put on a GPU, as since everything is local,
the problem is massively parallelizable and efficient. 

# What we did

* We created a lattice boltzmann simulation of pipe flow around obstacles in python, cython, 
and opencl (the last two being what we learned in CS205).
* We both plan to use the lattice boltzmann technique in our research in the future, so we 
wanted to make our own fast repository that we truly understood.

** Show image of pipe flow verification **

* We verified our simulations by looking at the solution to the standard pipe flow problem.
* Made our simulations dimensionless as suggested by the laws of fluid dynamics
* Verified that simulations at different resolutions converged to the correct scaled theoretical solution.

** Show image of speedup **

<<<<<<< HEAD
## Our simulations
=======
* cython was 10x faster than python, opencl was 650x faster than python on a GTX titan black video card. 
    * Huge performance increases, around 650x
    
* Measure performance of simulations in MLUPS: million lattice updates per second
    * With openCL, we got about 325 MLUPS, python was about 0.5 MLUPS.
    * Commercial, fancy code gets about 1500 MLUPS, so we didn't do bad.
    * Our code could be further optimized as well in an obvious manner by about 10%. The other 
    optimization steps are less clear.
    
# Our simulations
>>>>>>> 2d926fd6

* Confirmed different flow regimes around cylinder, i.e. vortex eddies. The buildup of flow, then 
the stretching, and then saw the vortices.
* Could simulate in wacky geometries easily, i.e. CS205 simulation. Made physical sense.

* In comparison to most code out there, our code is easy to understand and class based. Both of us have plans 
to build on this simulation package in the future, perhaps by understanding how populations grow
when advected by flow.<|MERGE_RESOLUTION|>--- conflicted
+++ resolved
@@ -1,48 +1,4 @@
-# Script
-
-MF: Hello everyone, my name is Matt Fernandes
-
-BW: and I am Bryan Weinstein. 
-
-** Show fluid dynamics in action, von karmen sheets over an island
-
-MF: Fluid mechanics is all around us. Some problems in fluid mechanics, such as its turbulent limit, are unsolved
-    and are often called the last unsolved problems in classical physics.
-
-BW: The basic equations describing fluid dynamics have been well understood for hundreds of years. Computational
-simulations focused on discretizing the macroscopic partial differential equations have been well established as well.
-
-MF: However, a new method to simulate fluids was introduced in 1970: the lattice boltzmann technique.
-
-BW: The lattice boltzmann technique is a "mesoscopic" technique focused on 
-
-MF: In this video we will be showing you a parallel implementation of the Lattice Boltzmann Method modeling a continuum scale fluid dynamics problem. First, Bryan, explain to us, why are we using the Lattice Boltzman method and what in the world is it?
-
-BW: Matt -- the Lattice boltzmann is a method that uses local dynamic hoppers that interact with each other allowing us to calculate the field flow localy. We do this by calculating the density of these hoppers and update its location based on a stochastic approximation.  In turn, we are able to eliminate the nasty non-linearity implicit in the analytical continuum model known as the Navier-Stokes equation. 
-
-MF: But how can we benefit from using multiple threads to solve this problem? What are advantages of using the lattice boltzmann method?
-
-BW: The mothod is perfect for parallelization and can make great use of an architecture like the GPU because there is no limit in how much you can divide up the work between each processor. Except for potentially along the boundaries where we impose different boundary conditions, but even there most of times it is possible to parallelize. 
-
-MF: Can we look at complex geometries as well? 
-
-BW: Yes, as matter of fact we can use almost anything we want, as long as we refine the discretization well enough. The method is even great for computing flows around sharp corners, which in other methos would run into singularities. 
-
-MF: Wow, how awesome is that? Now let's talk about performance. What were the different stages of our project and how did each stage perform as far as computational efficiency?
-
-BW: Matt, as the graph shows, we were able to get performance improvements of x between Python and Cython, but what was really impressive was that we were able to get x times the MLUPS, which is ..., between Python and using OpenCL. These computations take in the order of ... secods vs the original ... minuites for the original naive code.
-
-MF: But how accurate are these simulations?
-
-BW: They are ssurprisingly very accurate. If we comapre against analytical solutios we see that the behaviour is the same. Also, if we compare the dyanimical solution to a COMOSOL simulation we get the same behavior. 
-
-MF: Now let's look at the simulations results in action. Bryan, explain to what are the boundary conditions here, and what are we looking at.
-
-BW: 
-
-# Outline
-
-## Intro
+# Intro
 
 ** Show fluid dynamics in action, i.e. von karmen sheets over an island**
 
@@ -62,11 +18,7 @@
 capture more complicated physics that standard macroscopic simulation techniques such as finite volume and
 finite element cannot.
 
-<<<<<<< HEAD
-## Performance Improvements: Second
-=======
 ** Show lattice with hoppers on it **
->>>>>>> 2d926fd6
 
 * The algorithm involves tracking a variety of hoppers on a lattice that jump in a specified
 direction. The fields of fluid mechanics, like pressure and velocity, are extracted from the concentration of 
@@ -94,9 +46,6 @@
 
 ** Show image of speedup **
 
-<<<<<<< HEAD
-## Our simulations
-=======
 * cython was 10x faster than python, opencl was 650x faster than python on a GTX titan black video card. 
     * Huge performance increases, around 650x
     
@@ -107,7 +56,6 @@
     optimization steps are less clear.
     
 # Our simulations
->>>>>>> 2d926fd6
 
 * Confirmed different flow regimes around cylinder, i.e. vortex eddies. The buildup of flow, then 
 the stretching, and then saw the vortices.
